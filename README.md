
# XArray-Histogram

> Compute histograms from XArray data using BoostHistogram

This package allow to compute histograms from XArray data, taking advantage of
its label and dimensions management.
It relies on the [Boost Histogram](https://boost-histogram.readthedocs.io) library for the computations.

It is essentially a thin wrapper using directly [Boost Histogram](https://boost-histogram.readthedocs.io) on loaded data, or [Dask-histogram](https://dask-histogram.readthedocs.io) on data contained in Dask arrays. It thus features optimized performance, as well as lazy computation and easy up-scaling thanks to Dask.

## Quick examples

Bins can be specified similarly to Numpy functions:
``` python
import xarray_histogram as xh
hist = xh.histogram(data, bins=[(100, 0., 10.)])
```
but also using boost [axes](https://boost-histogram.readthedocs.io/en/latest/user-guide/axes.html), benefiting from their features:
``` python
import boost_histogram.axis as bha
hist = xh.histogram(data, bins=[bha.Regular(100, 0., 10.)])
```

Multi-dimensional histogram can be computed, here in 2D for instance:
``` python
hist = xh.histogram(
    temp, chlorophyll,
    bins=[bha.Regular(100, -5., 40.), bha.Regular(100, 1e-3, 10, transform=bha.transform.log))
)
```

Finally, so far we have computed histograms on the whole flattened arrays, but we can compute only along some dimensions. For instance we can retrieve the time evolution of an histogram:
``` python
hist = xh.histogram(temp, bins=[bha.Regular(100, 0., 10.)], dims=['lat', 'lon'])
```

Histograms can be normalized, and weights can be applied.
All of this works seamlessly with data stored in numpy or dask arrays.

## Requirements

- Python >= 3.11
- numpy
- xarray
- [boost-histogram](https://github.com/scikit-hep/boost-histogram)
- [dask](https://www.dask.org/) and [dask-histogram](https://github.com/dask-contrib/dask-histogram) (optional)

## Installation

From source with:
``` shell
git clone https://github.com/Descanonge/xarray-histogram
cd xarray-histogram
pypi install -e .
```

<<<<<<< HEAD
Soon on Pypi.

## Documentation

Documentation available at https://xarray-histogram.readthedocs.io
=======
Documentation available at [https://xarray-histogram.readthedocs.io](https://xarray-histogram.readthedocs.io)

## Installation

Soon from PyPI ... 🚧

From source:
``` shell
git clone https://github.com/Descanonge/xarray-histogram
cd xarray-histogram
pypi install -e .
```
>>>>>>> 7763c8ee

## Tests and performance

To compare performances check these notebooks for [numpy](./docs/source/perf_numpy.ipynb) and [dask](./docs/source/perf_dask.ipynb) arrays.

## Other packages

[xhistogram](https://xhistogram.readthedocs.io/en/latest/) already exists. It relies on Numpy functions and thus does not benefit of some performance upgrades brought by Boost (see performance comparisons).
I also hoped to bring similar features with simpler code, relying on dependencies. Some additional features of boost (overflow bins, rebinning, extracting various statistics from the DataArray histogram) could be added (this is in the works).<|MERGE_RESOLUTION|>--- conflicted
+++ resolved
@@ -55,14 +55,11 @@
 pypi install -e .
 ```
 
-<<<<<<< HEAD
 Soon on Pypi.
 
 ## Documentation
 
 Documentation available at https://xarray-histogram.readthedocs.io
-=======
-Documentation available at [https://xarray-histogram.readthedocs.io](https://xarray-histogram.readthedocs.io)
 
 ## Installation
 
@@ -74,7 +71,6 @@
 cd xarray-histogram
 pypi install -e .
 ```
->>>>>>> 7763c8ee
 
 ## Tests and performance
 
